--- conflicted
+++ resolved
@@ -1,53 +1,3 @@
-<<<<<<< HEAD
-matrix:
-   include:
-      - os: osx
-        if: tag =~ ^.+$
-
-sudo: required
-dist: trusty
-group: deprecated-2017Q4
-language: node_js
-
-node_js:
-  - '6'
-  - '4'
-
-before_install:
-  - if [[ `node -v` == v4* ]]; then npm i -g npm@2; fi
-
-before_deploy:
-  - if [[ `npm -v` == 1* ]] || [[ `npm -v` == 2* ]]; then npm i -g npm@3; fi
-  - "cp example.config.json dev.config.json"
-  - "cp executable-license.txt license.txt"
-  - "npm install jsreport-compile"
-  - "npm run compile"
-  - "tar -czvf jsreport-$TRAVIS_OS_NAME.tar.gz jsreport license.txt"
-  - "npm install phantomjs-exact-2-1-1"
-  - "env phantom:defaultPhantomjsVersion=2.1.1 npm run compile"
-  - "tar -czvf jsreport-$TRAVIS_OS_NAME-ph2.tar.gz jsreport license.txt"
-
-addons:
-  apt:
-    sources:
-    - ubuntu-toolchain-r-test
-    - llvm-toolchain-precise-3.6
-    packages:
-    - gcc-5
-    - g++-5
-    - clang-3.6
-
-deploy:
-  provider: releases
-  skip_cleanup: true
-  api_key:
-    secure: TlV2eBd3M16e1LmsBR+8H982L1z2Hn5LghbgpwkIvxxBfjo7uuMYSwoL0ihY36Q7nGMYWvCUNn3tPZCeGolXQOdKbwOggjDMpk23rKpTj7D5IL/84Izcz0iQpugi0CZe4OcmoitLIa9h/2x9oGUJAbdmqQawGdHkuASa25tb+h4=
-  file:
-    - jsreport-$TRAVIS_OS_NAME.tar.gz
-    - jsreport-$TRAVIS_OS_NAME-ph2.tar.gz
-  on:
-    tags: true
-=======
 matrix:
    include:
       - os: osx
@@ -64,7 +14,7 @@
 before_deploy:
   - "cp example.config.json dev.config.json"
   - "cp executable-license.txt license.txt"
-  - "npm install jsreport/jsreport-compile#2.0.0-beta jsreport/jsreport-puppeteer-compile" 
+  - "npm install jsreport-compile jsreport-puppeteer-compile" 
   - "npm run compile"
   - "tar -czvf jsreport-$TRAVIS_OS_NAME.tar.gz jsreport license.txt"  
 
@@ -86,5 +36,4 @@
   file:
     - jsreport-$TRAVIS_OS_NAME.tar.gz    
   on:
-    tags: true
->>>>>>> 7e614c15
+    tags: true