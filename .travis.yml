--- conflicted
+++ resolved
@@ -14,11 +14,7 @@
 before_deploy:
   - "cp example.config.json dev.config.json"
   - "cp executable-license.txt license.txt"
-<<<<<<< HEAD
-  - "npm install jsreport-compile jsreport-puppeteer-compile" 
-=======
   - "npm install jsreport-compile jsreport-puppeteer-compile"
->>>>>>> ead92d8f
   - "npm run compile"
   - "tar -czvf jsreport-$TRAVIS_OS_NAME.tar.gz jsreport license.txt"
 
