--- conflicted
+++ resolved
@@ -27,19 +27,11 @@
     "concat-stream": "2.0.0",
     "mimic-response": "2.1.0"
   },
-  "devDependencies": {
-<<<<<<< HEAD
-    "babel-eslint": "8.0.2",
+  "devDependencies": {   
     "@jsreport/jsreport-authentication": "3.0.0-beta.1",
     "@jsreport/jsreport-core": "3.0.0-beta.1",
     "@jsreport/jsreport-express": "3.0.0-beta.1",
     "@jsreport/jsreport-jsrender": "3.0.0-beta.1",
-=======
-    "jsreport-authentication": "2.6.1",
-    "jsreport-core": "2.10.1",
-    "jsreport-express": "2.8.1",
-    "jsreport-jsrender": "2.1.1",
->>>>>>> 7b6ea41c
     "mocha": "5.0.1",
     "should": "13.2.3",
     "standard": "16.0.3"
