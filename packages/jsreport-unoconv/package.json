{
  "name": "@jsreport/jsreport-unoconv",
  "version": "3.0.0-beta.1",
  "description": "jsreport unoconv for converting openoffice supported formats",
  "keywords": [
    "jsreport",
    "office"
  ],
  "homepage": "https://github.com/jsreport/jsreport-unoconv",
  "repository": {
    "type": "git",
    "url": "git@github.com:jsreport/jsreport-unoconv.git"
  },
  "license": "MIT",
  "author": {
    "name": "Jan Blaha",
    "email": "jan.blaha@hotmail.com"
  },
  "contributors": [
    "BJR Matos <bjrmatos@gmail.com> (https://github.com/bjrmatos)"
  ],
  "files": [
    "lib",
    "studio",
    "index.js",
    "jsreport.config.js"
  ],
  "scripts": {
    "build": "jsreport-studio-build",
    "prepublishOnly": "jsreport-studio-build",
    "test": "mocha test --timeout 10000 && standard"
  },
  "dependencies": {
    "mime": "2.4.4"
  },
  "devDependencies": {
<<<<<<< HEAD
    "babel-eslint": "10.0.3",
    "@jsreport/jsreport-core": "3.0.0-beta.1",
    "@jsreport/jsreport-html-to-xlsx": "3.0.0-beta.1",
    "@jsreport/jsreport-studio-dev": "3.0.0-beta.1",
=======
    "jsreport-core": "2.10.1",
    "jsreport-html-to-xlsx": "2.8.4",
    "jsreport-studio-dev": "1.6.0",
>>>>>>> 7b6ea41c
    "mocha": "6.2.2",
    "should": "13.2.3",
    "standard": "16.0.3"
  },
  "engines": {
    "node": ">=8.9"
  },
  "standard": {
    "ignore": [
      "studio/main.js"
    ],
    "env": {
      "node": true,
      "mocha": true,
      "browser": true
    }
  }
}<|MERGE_RESOLUTION|>--- conflicted
+++ resolved
@@ -33,17 +33,10 @@
   "dependencies": {
     "mime": "2.4.4"
   },
-  "devDependencies": {
-<<<<<<< HEAD
-    "babel-eslint": "10.0.3",
+  "devDependencies": {   
     "@jsreport/jsreport-core": "3.0.0-beta.1",
     "@jsreport/jsreport-html-to-xlsx": "3.0.0-beta.1",
     "@jsreport/jsreport-studio-dev": "3.0.0-beta.1",
-=======
-    "jsreport-core": "2.10.1",
-    "jsreport-html-to-xlsx": "2.8.4",
-    "jsreport-studio-dev": "1.6.0",
->>>>>>> 7b6ea41c
     "mocha": "6.2.2",
     "should": "13.2.3",
     "standard": "16.0.3"
