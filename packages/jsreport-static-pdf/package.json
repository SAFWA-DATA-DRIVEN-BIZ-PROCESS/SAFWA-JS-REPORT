--- conflicted
+++ resolved
@@ -47,19 +47,11 @@
   "dependencies": {
     "file-type": "11.1.0"
   },
-  "devDependencies": {
-<<<<<<< HEAD
-    "babel-eslint": "10.0.1",
+  "devDependencies": {   
     "@jsreport/jsreport-assets": "3.0.0-beta.1",
     "@jsreport/jsreport-chrome-pdf": "3.0.0-beta.1",
     "@jsreport/jsreport-core": "3.0.0-beta.1",
     "@jsreport/jsreport-studio-dev": "3.0.0-beta.1",
-=======
-    "jsreport-assets": "1.7.0",
-    "jsreport-chrome-pdf": "1.10.0",
-    "jsreport-core": "2.10.1",
-    "jsreport-studio-dev": "1.6.0",
->>>>>>> 7b6ea41c
     "mocha": "6.1.4",
     "puppeteer": "1.19.0",
     "should": "13.2.3",
