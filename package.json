--- conflicted
+++ resolved
@@ -1,10 +1,6 @@
 {
   "name": "jsreport",
-<<<<<<< HEAD
-  "version": "1.10.0",
-=======
   "version": "2.0.0-beta",
->>>>>>> 7e614c15
   "author": {
     "name": "Jan Blaha",
     "email": "jan.blaha@hotmail.com"
@@ -37,41 +33,6 @@
     "entryPoint": "server.js"
   },
   "dependencies": {
-<<<<<<< HEAD
-    "commander": "2.13.0",
-    "cross-env": "5.1.3",
-    "jsreport-assets": "0.7.0",
-    "jsreport-authentication": "1.3.1",
-    "jsreport-authorization": "1.1.1",
-    "jsreport-base": "1.0.0",
-    "jsreport-browser-client": "1.3.0",
-    "jsreport-child-templates": "0.5.0",
-    "jsreport-cli": "1.3.2",
-    "jsreport-core": "1.5.1",
-    "jsreport-data": "1.1.2",
-    "jsreport-debug": "1.1.0",
-    "jsreport-express": "1.2.4",
-    "jsreport-fop-pdf": "1.1.2",
-    "jsreport-fs-store": "1.2.4",
-    "jsreport-handlebars": "1.1.2",
-    "jsreport-html-to-xlsx": "1.4.6",
-    "jsreport-images": "1.1.1",
-    "jsreport-import-export": "0.5.0",
-    "jsreport-jsrender": "1.0.2",
-    "jsreport-licensing": "1.3.5",
-    "jsreport-phantom-pdf": "1.4.6",
-    "jsreport-public-templates": "1.1.2",
-    "jsreport-reports": "1.1.1",
-    "jsreport-resources": "1.0.2",
-    "jsreport-sample-template": "1.1.3",
-    "jsreport-scheduling": "1.3.5",
-    "jsreport-scripts": "1.4.3",
-    "jsreport-studio": "1.6.2",
-    "jsreport-tags": "1.0.3",
-    "jsreport-templates": "1.2.2",
-    "jsreport-text": "1.0.1",
-    "jsreport-xlsx": "1.4.2",
-=======
     "jsreport-assets": "jsreport/jsreport-assets#0dcc8e82c77d2d82020c6afa9bfe5609b509363a",
     "jsreport-authentication": "jsreport/jsreport-authentication#c1a081f785217b80a446a97a522297ed759cc192",
     "jsreport-authorization": "jsreport/jsreport-authorization#3204fa88bff8921cdbe7c5b2443e9d2c1fd76f4c",
@@ -104,20 +65,11 @@
     "jsreport-text": "jsreport/jsreport-text#2c34b92684949027dc68609c0ad3bf62f14c8dbd",
     "jsreport-version-control": "jsreport/jsreport-version-control#03c15e392eea8eb943b0b9b7c12ae066b76073a0",
     "jsreport-xlsx": "jsreport/jsreport-xlsx#f82a41ddd0c95f4e68dc9c692a7fec4e5c01d787",
->>>>>>> 7e614c15
     "mkdirp": "0.5.1",
     "puppeteer": "1.2.0",
     "winston": "2.4.0"
   },
   "devDependencies": {
-<<<<<<< HEAD
-    "eslint": "4.16.0",
-    "eslint-config-standard": "10.2.1",
-    "eslint-config-standard-react": "5.0.0",
-    "mocha": "5.0.0",
-    "should": "13.2.1",
-    "standard": "10.0.3"
-=======
     "cross-env": "5.1.3",
     "eslint": "4.18.2",
     "eslint-config-standard": "11.0.0",
@@ -125,7 +77,6 @@
     "mocha": "5.0.1",
     "should": "13.2.1",
     "standard": "11.0.0"
->>>>>>> 7e614c15
   },
   "scripts": {
     "test": "mocha test --timeout 35000 && standard",
