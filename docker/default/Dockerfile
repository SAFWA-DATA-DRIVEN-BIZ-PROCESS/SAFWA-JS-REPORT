--- conflicted
+++ resolved
@@ -1,49 +1,3 @@
-<<<<<<< HEAD
-FROM ubuntu:xenial
-MAINTAINER Jan Blaha
-EXPOSE 5488
-
-RUN adduser --disabled-password --gecos "" jsreport && \
-    apt-get update && \
-    apt-get install -y --no-install-recommends curl ca-certificates && \
-    curl -sL https://deb.nodesource.com/setup_8.x | bash - && \
-    apt-get install -y --no-install-recommends nodejs \
-        libgtk2.0-dev \
-        libxtst-dev \
-        libxss1 \
-        libgconf2-dev \
-        libnss3-dev \
-        libasound2-dev \
-        xfonts-75dpi \
-        xfonts-base \
-    && \
-    rm -rf /tmp/* /var/lib/apt/lists/* /var/cache/apt/* && \
-    curl -Lo phantomjs.tar.bz2 https://bitbucket.org/ariya/phantomjs/downloads/phantomjs-1.9.8-linux-x86_64.tar.bz2 && \
-    tar jxvf phantomjs.tar.bz2 && \
-    chmod +x phantomjs-1.9.8-linux-x86_64/bin/phantomjs && \
-    mv phantomjs-1.9.8-linux-x86_64/bin/phantomjs /usr/local/bin/ && \
-    rm -rf phantomjs*
-
-VOLUME ["/jsreport"]
-
-RUN mkdir -p /usr/src/app
-WORKDIR /usr/src/app
-
-RUN npm install jsreport --production && \
-    node node_modules/jsreport --init && \
-    npm cache clean -f && \
-    rm -rf node_modules/moment-timezone/data/unpacked && \
-    rm -rf node_modules/moment/min
-
-ADD run.sh /usr/src/app/run.sh
-COPY . /usr/src/app
-
-ENV NODE_ENV production
-ENV phantom:strategy phantom-server
-ENV tasks:strategy http-server
-
-CMD ["bash", "/usr/src/app/run.sh"]
-=======
 FROM node:alpine
 EXPOSE 5488
 
@@ -75,5 +29,4 @@
 ENV chrome:launchOptions:executablePath /usr/lib/chromium/chrome
 ENV chrome:launchOptions:args --no-sandbox
 
-CMD ["bash", "/app/run.sh"]
->>>>>>> 7e614c15
+CMD ["bash", "/app/run.sh"]