# file run.sh
#!/bin/sh

if [ -d "/jsreport" ]; then
  # link data folder from mounted volume

  if [ ! -d "/jsreport/data" ]; then
    mkdir "/jsreport/data"
  fi

  ln -nsf "/jsreport/data" "/app/data"

  # copy default config
  if [ ! -f "/jsreport/jsreport.config.json" ]; then
<<<<<<< HEAD
    cp "/usr/src/app/jsreport.config.json" "/jsreport/jsreport.config.json"
  fi

  
  ln -s "/jsreport/prod.config.json" "/usr/src/app/prod.config.json"
  ln -s "/jsreport/dev.config.json" "/usr/src/app/dev.config.json"
  ln -s "/jsreport/license-key.txt" "/usr/src/app/license-key.txt"
  ln -s "/jsreport/license.json" "/usr/src/app/license.json"

  rm -f "/usr/src/app/jsreport.config.json"
  ln -s "/jsreport/jsreport.config.json" "/usr/src/app/jsreport.config.json"
=======
    cp "/app/jsreport.config.json" "/jsreport/jsreport.config.json"
  fi

  
  ln -s "/jsreport/prod.config.json" "/app/prod.config.json"
  ln -s "/jsreport/dev.config.json" "/app/dev.config.json"
  ln -s "/jsreport/license-key.txt" "/app/license-key.txt"
  ln -s "/jsreport/jsreport.license.json" "/app/jsreport.license.json"

  rm -f "/app/jsreport.config.json"
  ln -s "/jsreport/jsreport.config.json" "/app/jsreport.config.json"
>>>>>>> 7e614c15

  chown -R jsreport:jsreport /jsreport
fi

su jsreport

/app/node_modules/.bin/jsreport start<|MERGE_RESOLUTION|>--- conflicted
+++ resolved
@@ -8,11 +8,10 @@
     mkdir "/jsreport/data"
   fi
 
-  ln -nsf "/jsreport/data" "/app/data"
+  ln -nsf "/jsreport/data" "/usr/src/app/data"
 
   # copy default config
   if [ ! -f "/jsreport/jsreport.config.json" ]; then
-<<<<<<< HEAD
     cp "/usr/src/app/jsreport.config.json" "/jsreport/jsreport.config.json"
   fi
 
@@ -24,23 +23,10 @@
 
   rm -f "/usr/src/app/jsreport.config.json"
   ln -s "/jsreport/jsreport.config.json" "/usr/src/app/jsreport.config.json"
-=======
-    cp "/app/jsreport.config.json" "/jsreport/jsreport.config.json"
-  fi
-
-  
-  ln -s "/jsreport/prod.config.json" "/app/prod.config.json"
-  ln -s "/jsreport/dev.config.json" "/app/dev.config.json"
-  ln -s "/jsreport/license-key.txt" "/app/license-key.txt"
-  ln -s "/jsreport/jsreport.license.json" "/app/jsreport.license.json"
-
-  rm -f "/app/jsreport.config.json"
-  ln -s "/jsreport/jsreport.config.json" "/app/jsreport.config.json"
->>>>>>> 7e614c15
 
   chown -R jsreport:jsreport /jsreport
 fi
 
 su jsreport
 
-/app/node_modules/.bin/jsreport start+node "/usr/src/app/server.js"